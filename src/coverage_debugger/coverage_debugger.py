--- conflicted
+++ resolved
@@ -50,13 +50,8 @@
     def get_overall_coverage(self):
         coverage_report_path = os.path.join(self.harness_dir, "build/report/json/viewer-coverage.json")
         if not os.path.exists(coverage_report_path):
-<<<<<<< HEAD
             logging.error(f"[ERROR] Coverage report not found: {coverage_report_path}")
             return {}
-=======
-            logger.error(f"[ERROR] Coverage report not found: {coverage_report_path}")
-            return None, None
->>>>>>> 224e9793
 
         with open(coverage_report_path, "r") as f:
             coverage_data = json.load(f)
@@ -69,7 +64,7 @@
     def _get_next_uncovered_function(self, functions_lines_to_skip: dict[str, set]):
         coverage_report_path = os.path.join(self.harness_dir, "build/report/json/viewer-coverage.json")
         if not os.path.exists(coverage_report_path):
-            logging.error(f"[ERROR] Coverage report not found: {coverage_report_path}")
+            logger.error(f"[ERROR] Coverage report not found: {coverage_report_path}")
             return None, None, None
 
         with open(coverage_report_path, "r") as f:
@@ -80,13 +75,8 @@
         detailed_coverage = viewer_coverage.get("coverage", {})
 
         if not function_coverage or not detailed_coverage:
-<<<<<<< HEAD
-            logging.error("[ERROR] No function coverage found in report.")
+            logger.error("[ERROR] No function coverage found in report.")
             return None, None, None
-=======
-            logger.error("[ERROR] No function coverage found in report.")
-            return None, None
->>>>>>> 224e9793
 
         harness_func = None
         target_func_entry = None
@@ -136,11 +126,10 @@
             uncovered.append(target_func_entry)
         uncovered.extend(partial_funcs)
 
-<<<<<<< HEAD
         # Iterate through uncovered functions to find the next valid one
         for func_entry in uncovered:
             coverage_info = detailed_coverage.get(func_entry["file"], {}).get(func_entry["function"], {})
-            logging.info(
+            logger.info(
                 f"[INFO] Next uncovered function: {func_entry['function']} "
                 f"in {func_entry['file']} with {func_entry['missed']} missed lines."
             )
@@ -149,19 +138,9 @@
             if start_line is not None:  
                 return func_entry, coverage_info, start_line
 
-        logging.info("[INFO] No uncovered functions remaining.")
+        logger.info("[INFO] No uncovered functions remaining.")
         return None, None, None
 
-=======
-        if skip < len(uncovered):
-            next_func = uncovered[skip]
-            coverage_data = detailed_coverage.get(next_func["file"], {}).get(next_func["function"], {})
-            logger.info(f"[INFO] Next uncovered function: {next_func['function']} in {next_func['file']} with {next_func['missed']} missed lines.")
-            return next_func, coverage_data
-
-        logger.info("[INFO] No uncovered functions remaining.")
-        return None, None
->>>>>>> 224e9793
 
     def run_make(self):
         make_results = self.execute_command("make", workdir=self.harness_dir, timeout=600)
@@ -323,13 +302,8 @@
             return 0  # All functions are covered
 
         # Create first LLM prompt
-<<<<<<< HEAD
         system_prompt, default_user_prompt = self.prepare_prompt(next_function, coverage_data, target_block_line)
-        logging.info(f'System Prompt:\n{system_prompt}')
-=======
-        system_prompt, default_user_prompt = self.prepare_prompt(next_function, coverage_data)
         logger.info(f'System Prompt:\n{system_prompt}')
->>>>>>> 224e9793
 
         user_prompt = default_user_prompt
 
@@ -337,21 +311,15 @@
 
         skip_count = 0
 
-<<<<<<< HEAD
         get_next_block = False
-=======
+
         conversation = []
->>>>>>> 224e9793
 
         # Start the debugging loop
         while next_function:
 
-<<<<<<< HEAD
             if get_next_block:
-=======
-            if attempts >= self._max_attempts:
                 logger.info(f"[INFO] Maximum attempts reached for function '{next_function['function']}'. Moving to next function.")
->>>>>>> 224e9793
                 skip_count += 1
                 next_function, coverage_data, target_block_line = self._get_next_uncovered_function(functions_to_skip)
                 if not next_function:
@@ -359,13 +327,9 @@
                     break
                 attempts = 0
                 # Prepare new prompt for the next function
-<<<<<<< HEAD
-                system_prompt, default_user_prompt = self.prepare_prompt(next_function, coverage_data, target_block_line)
-=======
                 # We reset the conversation history here to avoid confusion
                 conversation = []
-                system_prompt, default_user_prompt = self.prepare_prompt(next_function, coverage_data)
->>>>>>> 224e9793
+                system_prompt, default_user_prompt = self.prepare_prompt(next_function, coverage_data, target_block_line)
                 user_prompt = default_user_prompt
 
             attempts += 1
@@ -379,8 +343,7 @@
                 user_prompt = "The LLM did not return a valid response. Please provide a response using the expected format.\n"
                 continue
 
-<<<<<<< HEAD
-            logging.info(f'LLM Response:\n{json.dumps(llm_response.to_dict(), indent=2)}')
+            logger.info(f'LLM Response:\n{json.dumps(llm_response.to_dict(), indent=2)}')
 
             if not llm_response.proposed_modifications:
                 logging.info(f"No proposed modifications for block {target_block_line} in function '{next_function['function']}'. Marking as skipped.")
@@ -388,10 +351,6 @@
                 get_next_block = True
                 continue
 
-=======
-            logger.info(f'LLM Response:\n{json.dumps(llm_response.to_dict(), indent=2)}')
-            
->>>>>>> 224e9793
             # Update harness and/or makefile with LLM suggestions
             self.update_proof(llm_response.updated_harness, llm_response.updated_makefile)
 
@@ -421,40 +380,10 @@
                 self.reverse_proof_update()
                 break
 
-<<<<<<< HEAD
             if coverage_status.get("percentage", 0.0) > next_function.get("percentage", 0.0):
                 # Move to next uncovered function
                 logging.info(f"[INFO] Coverage for function '{next_function['function']}' improved to {coverage_status.get('percentage', 0.0)*100:.2f}%. Moving to next function.")
                 get_next_block = True
-=======
-            # Handle case where coverage did not improve
-            if coverage_status.get("percentage", 0.0) <= next_function.get("percentage", 0.0):
-                logger.info(f"[INFO] Coverage for function '{next_function['function']}' did not improve or decreased.")
-                user_prompt = "The coverage for the target function did not improve or decreased after the last changes.\n"
-                user_prompt += "Here are the updated coverage details:\n"
-
-                user_prompt += json.dumps(coverage_status, indent=2) + "\n"
-                user_prompt += "Please analyze the situation and provide updated harness code or Makefile to improve coverage.\n"
-                self.reverse_proof_update()
-                continue
-
-            # Handle case where coverage is complete
-            if coverage_status.get("percentage", 0.0) >= 1.0:
-                logger.info(f"[INFO] Function '{next_function['function']}' is now fully covered.")
-
-            if coverage_status.get("percentage", 0.0) > next_function.get("percentage", 0.0):
-                # Move to next uncovered function
-                next_function, coverage_data = self._get_next_uncovered_function()
-                if not next_function:
-                    logger.info("[INFO] No more uncovered functions found.")
-                    break
-                # Prepare new prompt for the next function
-                # We reset the conversation history here to avoid confusion
-                conversation = []
-                system_prompt, default_user_prompt = self.prepare_prompt(next_function, coverage_data)
-                user_prompt = default_user_prompt
-                attempts = 0  # Reset attempts for new function
->>>>>>> 224e9793
                 continue
 
             if attempts >= self._max_attempts:
@@ -463,7 +392,7 @@
                 continue
 
             # Handle case where coverage did not improve
-            logging.info(f"[INFO] Coverage for function '{next_function['function']}' did not improve or decreased.")
+            logger.info(f"[INFO] Coverage for function '{next_function['function']}' did not improve or decreased.")
             user_prompt = "The coverage for the target function did not improve or decreased after the last changes.\n"
             user_prompt += "Here are the updated coverage details:\n"
 
