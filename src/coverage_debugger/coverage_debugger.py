

import logging
import shutil
import subprocess
import json
import os
from agent import AIAgent
from commons.models import GPT, Generable
from makefile.output_models import CoverageDebuggerResponse
from commons.utils import Status

logger = logging.getLogger(__name__)


class CoverageDebugger(AIAgent, Generable):

    def __init__(self, root_dir, harness_dir, target_func, 
                 target_file_path, metrics_file, project_container):
        super().__init__(
            "CoverageDebugger",
            project_container,
<<<<<<< HEAD
            metrics_file
=======
            harness_dir=harness_dir
>>>>>>> 4151cb2d
        )
        self.llm = GPT(name='gpt-5', max_input_tokens=270000)
        self.root_dir = root_dir
        self.harness_dir = harness_dir
        self.target_func = target_func
        self.target_file_path = target_file_path
        self._max_attempts = 3

    def _get_function_coverage_status(self, file_path, function_name):
        coverage_report_path = os.path.join(self.harness_dir, "build/report/json/viewer-coverage.json")
        if not os.path.exists(coverage_report_path):
            logger.error(f"[ERROR] Coverage report not found: {coverage_report_path}")
            return None

        with open(coverage_report_path, "r") as f:
            coverage_data = json.load(f)

        viewer_coverage = coverage_data.get("viewer-coverage", {})
        function_coverage = (
            viewer_coverage.get("coverage", {}).get(file_path, {}).get(function_name, {})
        )

        if not function_coverage:
            logger.error(f"[ERROR] Function '{function_name}' not found in coverage report for file '{file_path}'.")
            return None

        return function_coverage

    def get_overall_coverage(self):
        coverage_report_path = os.path.join(self.harness_dir, "build/report/json/viewer-coverage.json")
        if not os.path.exists(coverage_report_path):
            logging.error(f"[ERROR] Coverage report not found: {coverage_report_path}")
            return {}

        with open(coverage_report_path, "r") as f:
            coverage_data = json.load(f)

        viewer_coverage = coverage_data.get("viewer-coverage", {})
        overall_coverage = viewer_coverage.get("overall_coverage", {})

        return overall_coverage

    def _get_next_uncovered_function(self, functions_lines_to_skip: dict[str, set]):
        coverage_report_path = os.path.join(self.harness_dir, "build/report/json/viewer-coverage.json")
        if not os.path.exists(coverage_report_path):
            logger.error(f"[ERROR] Coverage report not found: {coverage_report_path}")
            return None, None, None

        with open(coverage_report_path, "r") as f:
            coverage_data = json.load(f)

        viewer_coverage = coverage_data.get("viewer-coverage", {})
        function_coverage = viewer_coverage.get("function_coverage", {})
        detailed_coverage = viewer_coverage.get("coverage", {})

        if not function_coverage or not detailed_coverage:
            logger.error("[ERROR] No function coverage found in report.")
            return None, None, None

        harness_func = None
        target_func_entry = None
        partial_funcs = []

        # Single pass through all function entries
        for file_path, funcs_in_file in function_coverage.items():
            for func_name, stats in funcs_in_file.items():

                pct = stats.get("percentage", 0.0)
                hit = stats.get("hit", 0)
                total = stats.get("total", 0)
                missed = max(total - hit, 0)

                if total == 0 or pct >= 1.0:
                    continue  # fully covered or invalid

                entry = {
                    "file": file_path,
                    "function": func_name,
                    "percentage": pct,
                    "hit": hit,
                    "total": total,
                    "missed": missed
                }

                # Priority grouping
                if harness_func is None and "harness" in func_name.lower():
                    harness_func = entry
                elif (
                    target_func_entry is None
                    and self.target_file_path.endswith(file_path or "")
                    and func_name == self.target_func
                ):
                    target_func_entry = entry
                else:
                    partial_funcs.append(entry)

        # Sort uncovered functions by missed lines (descending)
        partial_funcs.sort(key=lambda f: f["missed"], reverse=True)

        # Collect uncovered functions in priority order
        uncovered = []
        if harness_func:
            uncovered.append(harness_func)
        if target_func_entry:
            uncovered.append(target_func_entry)
        uncovered.extend(partial_funcs)

        # Iterate through uncovered functions to find the next valid one
        for func_entry in uncovered:
            coverage_info = detailed_coverage.get(func_entry["file"], {}).get(func_entry["function"], {})
            logger.info(
                f"[INFO] Next uncovered function: {func_entry['function']} "
                f"in {func_entry['file']} with {func_entry['missed']} missed lines."
            )
            # Get the start line of the most uncovered code block
            start_line = self.get_uncovered_code_block(coverage_info, functions_lines_to_skip.get(func_entry["function"], set()))
            if start_line is not None:  
                return func_entry, coverage_info, start_line

        logger.info("[INFO] No uncovered functions remaining.")
        return None, None, None


    def run_make(self):
        make_results = self.execute_command("make -j4", workdir=self.harness_dir, timeout=900)
        logger.info('Stdout:\n' + make_results.get('stdout', ''))
        logger.info('Stderr:\n' + make_results.get('stderr', ''))
        return make_results

    def extract_function_cli_awk(self, file_path, line_coverage):
        """
        Extract function lines using awk, preserving original line numbers.
        
        Args:
            file_path (str): Path to the C source file.
            line_coverage (dict): Dictionary of line numbers (str or int) from CBMC coverage.
            
        Returns:
            list of str: Lines of the function with original line numbers prepended.
        """
        if not line_coverage:
            return "[Error Getting Source]"

        # Determine line range
        lines = [int(ln) for ln in line_coverage.keys()]
        start_line = min(lines) - 5 if min(lines) > 5 else 1  # Include some context before
        end_line = max(lines) + 5  # Include some context after

        # Build the cli command
        cmd = f"nl -ba {file_path} | sed -n '{start_line},{end_line}p'"
        
        try:
            result = self.project_container.execute(cmd)
            return result['stdout']
        except subprocess.CalledProcessError as e:
            logger.error(f"[ERROR] CLI command failed: {e}")
            return "[Error Getting Source]"


    def prepare_prompt(self, function_data, coverage_data, target_block_line):
        with open("prompts/coverage_debugger_system.prompt", "r") as f:
            system_prompt = f.read()

        with open("prompts/coverage_debugger_user.prompt", "r") as f:
            user_prompt = f.read()

        user_prompt = user_prompt.replace("{FUNCTION_DATA}", json.dumps(function_data))
        user_prompt = user_prompt.replace("{COVERAGE_DATA}", json.dumps(coverage_data))
        user_prompt = user_prompt.replace("{PROJECT_DIR}", self.root_dir)
        user_prompt = user_prompt.replace("{HARNESS_DIR}", self.harness_dir)
        user_prompt = user_prompt.replace("{TARGET_BLOCK_LINE}", str(target_block_line) if target_block_line else "N/A")

        function_source = self.extract_function_cli_awk(function_data["file"], coverage_data)
        user_prompt = user_prompt.replace("{FUNCTION_SOURCE}", function_source)

        return system_prompt, user_prompt

    def update_proof(self, updated_harness, updated_makefile):
        if updated_harness:
            harness_path = os.path.join(self.harness_dir, f"{self.target_func}_harness.c")
            backup_path = harness_path + ".bak"

            # Backup original harness if it exists
            if os.path.exists(harness_path):
                shutil.copy2(harness_path, backup_path)
                logger.info(f"Original harness backed up at {backup_path}")

            # Write updated harness
            with open(harness_path, "w") as f:
                f.write(updated_harness)
            logger.info(f"Harness updated at {harness_path}")

        if updated_makefile:
            makefile_path = os.path.join(self.harness_dir, "Makefile")
            backup_path = makefile_path + ".bak"

            # Backup original Makefile if it exists
            if os.path.exists(makefile_path):
                shutil.copy2(makefile_path, backup_path)
                logger.info(f"Original Makefile backed up at {backup_path}")

            # Write updated Makefile
            with open(makefile_path, "w") as f:
                f.write(updated_makefile)
            logger.info(f"Makefile updated at {makefile_path}")

    def reverse_proof_update(self):
        harness_path = os.path.join(self.harness_dir, f"{self.target_func}_harness.c")
        harness_backup = harness_path + ".bak"
        if os.path.exists(harness_backup):
            shutil.move(harness_backup, harness_path)
            logger.info(f"Harness reverted to original from {harness_backup}")

        makefile_path = os.path.join(self.harness_dir, "Makefile")
        makefile_backup = makefile_path + ".bak"
        if os.path.exists(makefile_backup):
            shutil.move(makefile_backup, makefile_path)
            logger.info(f"Makefile reverted to original from {makefile_backup}")

    def get_uncovered_code_block(self, coverage_data: dict[str, str], skipped_blocks: set[str]):
        current_start_line = None
        last_status = None
        current_missed_line_count = 0

        # Track all missed blocks
        missed_blocks = []
        last_line = list(coverage_data.keys())[-1]

        for line, status in coverage_data.items():
            if last_status != "missed" and status == "missed":
                current_start_line = line
                current_missed_line_count = 0

            if status == "missed":
                current_missed_line_count += 1

            if status != "missed" or line == last_line:
                if current_start_line is not None and current_missed_line_count > 0:
                    # Add missed block (start, count)
                    missed_blocks.append((current_start_line, current_missed_line_count))
                current_missed_line_count = 0
                current_start_line = None

            last_status = status

        # Sort blocks by size (descending)
        missed_blocks.sort(key=lambda x: x[1], reverse=True)

        # Pick the largest missed block not containing a skipped block
        for start_line, _ in missed_blocks:
            if start_line not in skipped_blocks:
                return start_line

        # If all blocks are skipped, return None
        return None

    def compute_coverage_improvement(self, initial_coverage, final_coverage):
        if not initial_coverage or not final_coverage:
            return None

        initial_percentage = initial_coverage.get("percentage", 0.0)
        final_percentage = final_coverage.get("percentage", 0.0)

        percentage_increase = final_percentage - initial_percentage

        return percentage_increase

    def generate(self) -> bool:

        functions_to_skip = {}

        make_results = self.run_make()

        if make_results.get("status", Status.ERROR) != Status.SUCCESS:
            logger.error("Make command failed to run.")
            return False

        # Get and log initial coverage
        initial_coverage = self.get_overall_coverage()
        if initial_coverage:
            logging.info(f"[INFO] Initial Overall Coverage: {json.dumps(initial_coverage, indent=2)}")

        # First, get the next uncovered function from the coverage report
        next_function, coverage_data, target_block_line = self._get_next_uncovered_function(functions_to_skip)
        if not next_function or not coverage_data:
            logger.info("[INFO] No uncovered functions found.")
            #return 0  # All functions are covered
            return True

        # Create first LLM prompt
        system_prompt, user_prompt = self.prepare_prompt(next_function, coverage_data, target_block_line)
        logger.info(f'System Prompt:\n{system_prompt}')

        attempts = 0    

        get_next_block = False

        conversation = []

        # Start the debugging loop
        while next_function:

            if get_next_block:
                next_function, coverage_data, target_block_line = self._get_next_uncovered_function(functions_to_skip)
                if not next_function:
                    logger.info("[INFO] No more uncovered functions found.")
                    break
                attempts = 0
                conversation = []
<<<<<<< HEAD
                system_prompt, user_prompt = self.prepare_prompt(next_function, coverage_data, target_block_line)
=======
                system_prompt, default_user_prompt = self.prepare_prompt(next_function, coverage_data, target_block_line)
                user_prompt = default_user_prompt
>>>>>>> 4151cb2d

            attempts += 1
            logger.info(f'LLM Prompt:\n{user_prompt}')

<<<<<<< HEAD
            llm_response, chat_data = self.llm.chat_llm(
                system_prompt, user_prompt, CoverageDebuggerResponse,
                llm_tools=self.get_tools(),
                call_function=self.handle_tool_calls,
                conversation_history=conversation
            )

            task_id = f"cov-{next_function['function']}-{target_block_line}"
=======
            # Call LLM to fix coverage gap
            llm_response, _ = self.llm.chat_llm(system_prompt, user_prompt, CoverageDebuggerResponse, llm_tools=self.get_coverage_tools(), call_function=self.handle_tool_calls, conversation_history=conversation)
>>>>>>> 4151cb2d

            # CASE 1 — LLM returned no valid response
            if not llm_response:
                self.log_task_attempt(task_id, attempts, chat_data, error="no_llm_response")
                user_prompt = (
                    "The LLM did not return a valid response. "
                    "Please provide a response using the expected format.\n"
                )
                continue

            logger.info(f'LLM Response:\n{json.dumps(llm_response.to_dict(), indent=2)}')

            # CASE 2 — LLM proposed no modifications
            if not llm_response.proposed_modifications and not llm_response.updated_harness and not llm_response.updated_makefile:
                self.log_task_attempt(task_id, attempts, chat_data, error="no_modifications")
                logging.info(
                    f"No proposed modifications for block {target_block_line} "
                    f"in function '{next_function['function']}'. Marking as skipped."
                )
                functions_to_skip.setdefault(next_function['function'], set()).add(target_block_line)
                self.log_task_result(task_id, False, attempts)
                get_next_block = True
                continue

            # Attempt to apply fix
            self.update_proof(llm_response.updated_harness, llm_response.updated_makefile)

            make_results = self.run_make()

<<<<<<< HEAD
            # CASE 3 — Make failed entirely
            if make_results.get("status", Status.ERROR) != Status.SUCCESS:
                self.log_task_attempt(task_id, attempts, chat_data, error="make_invocation_failed")
=======
            # Reprompt in cases where make returns error
            if make_results.get("status", Status.ERROR) in [Status.ERROR, Status.TIMEOUT]:
>>>>>>> 4151cb2d
                logger.error("Make command failed to run.")
                self.reverse_proof_update()
                break

<<<<<<< HEAD
            # CASE 4 — Build failed (exit code != 0)
            if make_results.get("exit_code", -1) != 0:
                self.log_task_attempt(task_id, attempts, chat_data, error="build_failed")
=======
            if make_results.get("status", Status.ERROR) == Status.FAILURE:
>>>>>>> 4151cb2d
                self.reverse_proof_update()
                user_prompt = (
                    "The provided proof harness or Makefile failed to build successfully.\n"
                    f"Exit Code: {make_results.get('exit_code', -1)}\n"
                    f"Stdout:\n{make_results.get('stdout', '')}\n"
                    f"Stderr:\n{make_results.get('stderr', '')}\n"
                    "Please provide updated harness code or Makefile to fix the issue.\n"
                )
                continue

            coverage_status = self._get_function_coverage_status(next_function["file"], next_function["function"])

            # CASE 5 — Target function unreachable now
            if not coverage_status:
                self.log_task_attempt(task_id, attempts, chat_data, error="function_unreachable")
                logger.error("[ERROR] Function coverage status not found.")
                self.reverse_proof_update()
                user_prompt = (
                    "The target function is no longer reached by the updated harness and was reverted.\n"
                    "Please fix so target function is reached.\n"
                )
                continue

            # ✅ CASE — Success: block covered!
            if coverage_status.get(target_block_line) != "missed":
                self.log_task_attempt(task_id, attempts, chat_data, error=None)  # success — no error
                logging.info(f"[INFO] Target block on line {target_block_line} successfully covered.")
                get_next_block = True
                self.log_task_result(task_id, True, attempts)
                continue

            # CASE 6 — Max attempts exhausted
            if attempts >= self._max_attempts:
                self.log_task_attempt(task_id, attempts, chat_data, error="max_attempts_reached")
                logging.error(f"[INFO] Maximum attempts reached for '{next_function['function']}'.")
                get_next_block = True
                self.log_task_result(task_id, False, attempts)
                continue

            # CASE 7 — Coverage did not improve
            self.log_task_attempt(task_id, attempts, chat_data, error="coverage_not_improved")
            logger.info(
                f"[INFO] The target block on line {target_block_line} is still not covered. "
                "Reverting changes."
            )
            self.reverse_proof_update()
            user_prompt = (
                f"The target block on line {target_block_line} is still not covered.\n"
                "Here is the current coverage status of the function:\n"
                f"{json.dumps(coverage_status, indent=2)}\n"
                "Your proposed changes have been reverted. Please update harness or Makefile to cover the target block line.\n"
            )
            continue

        # Final coverage report
        final_coverage = self.get_overall_coverage()
        if final_coverage:
            logging.info(f"[INFO] Final Overall Coverage: {json.dumps(final_coverage, indent=2)}")

        # Compute coverage improvement
        logging.info(
            "[INFO] Coverage changed from {:.2f}% to {:.2f}%.".format(
                initial_coverage.get("percentage", 0.0) * 100,
                final_coverage.get("percentage", 0.0) * 100
            )
        )

        return True
<|MERGE_RESOLUTION|>--- conflicted
+++ resolved
@@ -20,11 +20,8 @@
         super().__init__(
             "CoverageDebugger",
             project_container,
-<<<<<<< HEAD
-            metrics_file
-=======
-            harness_dir=harness_dir
->>>>>>> 4151cb2d
+            harness_dir=harness_dir,
+            metrics_file=metrics_file
         )
         self.llm = GPT(name='gpt-5', max_input_tokens=270000)
         self.root_dir = root_dir
@@ -334,29 +331,19 @@
                     break
                 attempts = 0
                 conversation = []
-<<<<<<< HEAD
                 system_prompt, user_prompt = self.prepare_prompt(next_function, coverage_data, target_block_line)
-=======
-                system_prompt, default_user_prompt = self.prepare_prompt(next_function, coverage_data, target_block_line)
-                user_prompt = default_user_prompt
->>>>>>> 4151cb2d
 
             attempts += 1
             logger.info(f'LLM Prompt:\n{user_prompt}')
 
-<<<<<<< HEAD
             llm_response, chat_data = self.llm.chat_llm(
                 system_prompt, user_prompt, CoverageDebuggerResponse,
-                llm_tools=self.get_tools(),
+                llm_tools=self.get_coverage_tools(),
                 call_function=self.handle_tool_calls,
                 conversation_history=conversation
             )
 
             task_id = f"cov-{next_function['function']}-{target_block_line}"
-=======
-            # Call LLM to fix coverage gap
-            llm_response, _ = self.llm.chat_llm(system_prompt, user_prompt, CoverageDebuggerResponse, llm_tools=self.get_coverage_tools(), call_function=self.handle_tool_calls, conversation_history=conversation)
->>>>>>> 4151cb2d
 
             # CASE 1 — LLM returned no valid response
             if not llm_response:
@@ -386,25 +373,16 @@
 
             make_results = self.run_make()
 
-<<<<<<< HEAD
             # CASE 3 — Make failed entirely
-            if make_results.get("status", Status.ERROR) != Status.SUCCESS:
+            if make_results.get("status", Status.ERROR) in [Status.ERROR, Status.TIMEOUT]:
                 self.log_task_attempt(task_id, attempts, chat_data, error="make_invocation_failed")
-=======
-            # Reprompt in cases where make returns error
-            if make_results.get("status", Status.ERROR) in [Status.ERROR, Status.TIMEOUT]:
->>>>>>> 4151cb2d
                 logger.error("Make command failed to run.")
                 self.reverse_proof_update()
                 break
 
-<<<<<<< HEAD
             # CASE 4 — Build failed (exit code != 0)
-            if make_results.get("exit_code", -1) != 0:
+            if make_results.get("status", Status.ERROR) == Status.FAILURE:
                 self.log_task_attempt(task_id, attempts, chat_data, error="build_failed")
-=======
-            if make_results.get("status", Status.ERROR) == Status.FAILURE:
->>>>>>> 4151cb2d
                 self.reverse_proof_update()
                 user_prompt = (
                     "The provided proof harness or Makefile failed to build successfully.\n"
