--- conflicted
+++ resolved
@@ -42,8 +42,6 @@
             harness_file_path=self.harness_file_path
         )
         self.__max_attempts = 3
-        self.__programmatic_errors_solved = 0
-
 
     def generate(self) -> bool:
         """Iterates over errors"""
@@ -66,9 +64,11 @@
         error_report = ErrorReport(
             error_clusters
         )
+        initial_errors = len(error_report.errors_by_line)
+        logger.info("Unresolved Errors: %i", initial_errors)
         errors_to_skip = set()
-        initial_errors = len(error_report.unresolved_errs)
-        errors_solved = 0
+        total_errors_solved = 0
+        errors_solved_programatically = 0
         error = self.__pop_error(error_report, errors_to_skip)
         while error is not None:
             logger.info("Target Error: %s", error)
@@ -79,38 +79,34 @@
             if error.cluster == "deref_null":
                 result = self.generate_fix_programmatically(error, current_coverage)
             # If not successful, we use the LLM to fix it
-            if not result:
-<<<<<<< HEAD
-                if result == False: # Programmatic fix attempted and failed
+            if result:
+                total_errors_solved += 1
+                errors_solved_programatically += 1
+            else:
+                self.restore_backup(tag)
+                result, current_coverage = self.generate_fix_with_llm(error, current_coverage)
+                if result: # LLM fix succeeded
+                    total_errors_solved += 1
+                else:
                     self.restore_backup(tag)
-                result, current_coverage = self.generate_fix_with_llm(error, current_coverage)
-                if result == False: # LLM fix attempted and failed
-                    self.restore_backup(tag)
+            
             errors_to_skip.add(error.error_id)
             self.discard_backup(tag)
             error_clusters = extract_errors_and_payload(self.harness_file_name, self.harness_file_path)
-=======
-                errors_to_skip.add(error.error_id)
-            else:
-                errors_solved += 1
->>>>>>> 98adde01
             error_report = ErrorReport(
                 error_clusters
             )
             error = self.__pop_error(error_report, errors_to_skip)
-<<<<<<< HEAD
         current_coverage = self.get_overall_coverage()
         logger.info(f"[INFO] Final Overall Coverage: {json.dumps(current_coverage, indent=2)}")
-=======
-        final_errors = len(error_report.unresolved_errs)
+        final_errors = len(error_report.errors_by_line)
         self.log_agent_result({
             "initial_errors": initial_errors,
             "final_errors": final_errors,
-            "errors_solved": errors_solved,
-            "errors_solved_programatically": self.__programmatic_errors_solved,
-            "final_coverage": self.__compute_final_coverage(),
+            "errors_solved": total_errors_solved,
+            "errors_solved_programatically": errors_solved_programatically,
+            "final_coverage": self.get_overall_coverage(),
         })
->>>>>>> 98adde01
         return True
 
     def get_overall_coverage(self):
@@ -182,7 +178,6 @@
             logger.info("Attempt: %i", attempt)
             logger.info("Cluster: %s", error.cluster)
             logger.info("Error id: %s", error.error_id)
-<<<<<<< HEAD
 
             error_covered_initially = self.__is_error_covered(error)
 
@@ -198,20 +193,6 @@
                 llm_tools=self.get_tools(),
                 call_function=self.handle_tool_calls,
                 conversation_history=conversation_history,
-=======
-            history = self.__refine_harness_file(
-                error,
-                cause_of_failure,
-                conversation_history,
-                attempt == 1,  # Programmatic analysis if first attempt, LLM analysis otherwise
-            )
-            if len(history) == 0: # It was programatically solved
-                self.__programmatic_errors_solved += 1
-            make_result = self.__execute_make()
-            error_report = ErrorReport(
-                extract_errors_and_payload(self.target_func, self.harness_file_path),
-                get_json_errors(self.harness_file_path)
->>>>>>> 98adde01
             )
             if not output:
                 logger.error("[ERROR] No valid response from LLM.")
@@ -356,7 +337,7 @@
     
 # TODO: Refactor Error Handling
     def __pop_error(self, error_report: ErrorReport, errors_to_skip: set) -> CBMCError | None:  
-        logger.info("Unresolved Errors: %i", len(error_report.errors_by_line))
+        
         error = error_report.get_next_error(errors_to_skip)
         if error[2] is None:
             return None
@@ -369,26 +350,5 @@
             return "".join(line for line in f if not line.lstrip().startswith("#"))
 
     def __get_advice(self, cluster: str):
-<<<<<<< HEAD
         return get_advice_for_cluster(cluster, self.harness_file_name)
-=======
-        return get_advice_for_cluster(cluster, self.target_func)
-    
-    def __compute_final_coverage(self):
-        """ Computes the final coverage from the coverage report. """
-        coverage_report_path = os.path.join(
-            self.harness_path,
-            "build/report/json/viewer-coverage.json",
-        )
-        if not os.path.exists(coverage_report_path):
-            logger.error("Coverage report not found: %s", coverage_report_path)
-            return {}
-
-        with open(coverage_report_path, "r", encoding="utf-8") as f:
-            coverage_data = json.load(f)
-
-        viewer_coverage = coverage_data.get("viewer-coverage", {})
-        overall_coverage = viewer_coverage.get("overall_coverage", {})
-
-        return overall_coverage
->>>>>>> 98adde01
+   