--- conflicted
+++ resolved
@@ -52,6 +52,7 @@
         logger.info("self.target_file_path %s", self.target_file_path)
         self.__max_attempts = 3
 
+
     def generate(self) -> bool:
         """Iterates over errors"""
         make_result = self.run_make()
@@ -71,10 +72,18 @@
         while error is not None:
             logger.info("Target Error: %s", error)
             self.__create_backup()
-            result, current_coverage = self.generate_single_fix(error, current_coverage)
+            result = None
+            # First, we try to fix the error programmatically
+            if error.cluster == "deref_null":
+                result = self.generate_fix_programmatically(error, current_coverage)
+            # If not successful, we use the LLM to fix it
             if not result:
-                self.__restore_backup()
-                errors_to_skip.add(error.error_id)
+                if result == False: # Programmatic fix attempted and failed
+                    self.__restore_backup()
+                result, current_coverage = self.generate_fix_with_llm(error, current_coverage)
+                if result == False: # LLM fix attempted and failed
+                    self.__restore_backup()
+            errors_to_skip.add(error.error_id)
             self.__discard_backup()
             error_clusters = extract_errors_and_payload(self.target_func, self.harness_file_path)
             error_report = ErrorReport(
@@ -98,8 +107,33 @@
         overall_coverage = viewer_coverage.get("overall_coverage", {})
 
         return overall_coverage
-
-    def generate_single_fix(self, error: CBMCError, current_coverage: dict) -> tuple[bool, dict]:
+    
+    def generate_fix_programmatically(self, error: CBMCError, current_coverage: dict) -> bool:
+            
+        """Generate the fix of a given error using programmatic handler"""
+        updated_harness = self.programmatic_handler.analyze(error)
+        if not updated_harness:
+            logger.error("Programmatic handler could not analyze the error.")
+            return False
+        self.__update_harness(updated_harness)
+        make_result = self.run_make()
+        if make_result.get("status") != Status.SUCCESS:
+            logger.error("Make command failed after programmatic fix.")
+            return False
+        if not self.__is_error_covered(error):
+            logger.error("Error not covered after programmatic fix.")
+            return False
+        new_coverage = self.get_overall_coverage()
+        if new_coverage.get("hit", 0.0) < current_coverage.get("hit", 0.0):
+            logger.error("Overall coverage decreased after programmatic fix.")
+            return False
+        if not self.__is_error_solved(error):
+            logger.error("Error not solved after programmatic fix.")
+            return False
+        logger.info("Error resolved programmatically!")
+        return True
+
+    def generate_fix_with_llm(self, error: CBMCError, current_coverage: dict) -> tuple[bool, dict]:
         """Generate the fix of a given error"""
         cause_of_failure = None
         conversation_history = []
@@ -111,7 +145,7 @@
             logger.info("Attempt: %i", attempt)
             logger.info("Cluster: %s", error.cluster)
             logger.info("Error id: %s", error.error_id)
-<<<<<<< HEAD
+
             system_prompt = self.__get_prompt("general_system")
             user_prompt = self.__compute_user_prompt(error, cause_of_failure)
             output, chat_data = self.llm.chat_llm(
@@ -121,18 +155,6 @@
                 llm_tools=self.get_tools(),
                 call_function=self.handle_tool_calls,
                 conversation_history=conversation_history,
-=======
-            history = self.__refine_harness_file(
-                error,
-                cause_of_failure,
-                conversation_history,
-                attempt == 1,  # Programmatic analysis if first attempt, LLM analysis otherwise
-            )
-            make_result = self.__execute_make()
-            error_report = ErrorReport(
-                extract_errors_and_payload(self.target_func, self.harness_file_path),
-                get_json_errors(self.harness_file_path)
->>>>>>> 72f31616
             )
             if not output:
                 logger.error("[ERROR] No valid response from LLM.")
@@ -176,43 +198,8 @@
             return True, new_coverage
         self.log_task_result(error.error_id, False, attempt)
         logger.info("Error not resolved...")
-<<<<<<< HEAD
         return False, current_coverage
     
-=======
-        return False
-
-    def __refine_harness_file(
-        self,
-        error,
-        cause_of_failure,
-        conversation_history,
-        programmatic_analysis=False,
-    ):
-        logger.info("programmatic_analysis: %s", programmatic_analysis)
-        if error.cluster == "deref_null" and programmatic_analysis:
-            result = self.programmatic_handler.analyze(error)
-            logger.info("Programmatic handler response: %s", result)
-            if result is not None:
-                self.__update_harness(result)
-                return []
-        system_prompt = self.__get_prompt("general_system")
-        user_prompt = self.__compute_user_prompt(error, cause_of_failure)
-        logger.info("System prompt: %s", system_prompt)
-        logger.info("User prompt: %s", user_prompt)
-        output, history = self.llm.chat_llm(
-            system_messages=system_prompt,
-            input_messages=user_prompt,
-            output_format=ModelOutput,
-            llm_tools=self.get_tools(),
-            call_function=self.handle_tool_calls,
-            conversation_history=conversation_history,
-        )
-        logger.info("LLM response: \n%s", output.updated_harness_file_content)
-        self.__update_harness(output.updated_harness_file_content)
-        return history
-
->>>>>>> 72f31616
     def __update_harness(self, harness_content: str):
         with open(self.harness_file_path, "w+", encoding="utf-8") as f:
             f.write(harness_content)
@@ -234,16 +221,10 @@
         else:
             logger.info("Error '%s' line %s not covered", error.error_id, error.line)
         return result
-<<<<<<< HEAD
  
     def __is_error_solved(self, error) -> bool:
         current_errors = get_json_errors(self.harness_path)
         result = error.error_id not in current_errors
-=======
-
-    def __is_error_solved(self, error, error_report) -> bool:
-        result = error.error_id in error_report.json_true_errors
->>>>>>> 72f31616
         if result:
             logger.info("Error '%s' solved", error.error_id)
         else:
@@ -327,7 +308,6 @@
             )
         logger.info("Backup created sucessfully.")
 
-<<<<<<< HEAD
     def __restore_backup(self):
         harness_backup_path = os.path.join(
             self.harness_path, f"{self.target_func}.backup",
@@ -367,13 +347,9 @@
             )
         logger.info("Backup discarded sucessfully.")
 
-    def __pop_error(self, error_report: ErrorReport, errors_to_skip: set) -> CBMCError | None:  # TODO: Refactor Error Handling
+# TODO: Refactor Error Handling
+    def __pop_error(self, error_report: ErrorReport, errors_to_skip: set) -> CBMCError | None:  
         logger.info("Unresolved Errors: %i", len(error_report.errors_by_line))
-=======
-    # TODO: Refactor Error Handling
-    def __pop_error(self, error_report: ErrorReport, errors_to_skip: set) -> CBMCError | None:
-        logger.info("Unresolved Errors: %i", len(error_report.unresolved_errs))
->>>>>>> 72f31616
         error = error_report.get_next_error(errors_to_skip)
         if error[2] is None:
             return None
