import signal
import sys
import argparse
import os
<<<<<<< HEAD
import json
import uuid
=======
import time
>>>>>>> c8c23421
from pathlib import Path
from typing import Optional
import uuid
from dotenv import load_dotenv
from coverage_debugger.coverage_debugger import CoverageDebugger
from makefile.gen_makefile import LLMMakefileGenerator
from initial_harness_generator.gen_harness import InitialHarnessGenerator
from logger import init_logging, setup_logger

from commons.utils import Status
from commons.docker_tool import ProjectContainer
load_dotenv()


project_container: Optional[ProjectContainer] = None

project_container: Optional[ProjectContainer] = None


def cleanup(signum, frame):
    print("Caught signal, cleaning up container...")
    if project_container:
        project_container.terminate()
    sys.exit(1)

signal.signal(signal.SIGINT, cleanup)   # Ctrl+C
signal.signal(signal.SIGTERM, cleanup)  # `kill` command

def get_parser():
    parser = argparse.ArgumentParser(
        description="Tool for harness generation and proof debugging using DockerExecutor."
    )

    parser.add_argument(
        "mode",
        choices=["harness", "debugger", "coverage"],
        help="Execution mode: 'harness' to generate harness/makefile, 'debugger' to run proof debugger, or 'coverage' to run coverage debugger."
    )

    parser.add_argument(
        "--target_function_name",
        help="Target function name (required for harness mode)."
    )
    parser.add_argument(
        "--root_dir",
        help="Root directory of the project.",
        required=True
    )
    parser.add_argument(
        "--harness_path",
        required=True,
        help="Path to the harness directory."
    )
    parser.add_argument(
        "--target_file_path",
        help="Path to target function source file (required for harness mode)."
    )

    args = parser.parse_args()

    # ---- Validate mode-specific required arguments ----
    if args.mode == "harness":
        missing = [
            arg for arg in
            ["target_function_name", "root_dir", "target_file_path"]
            if getattr(args, arg) is None
        ]
        if missing:
            parser.error(
                f"'harness' mode requires the following arguments: {', '.join('--' + m for m in missing)}"
            )

    elif args.mode == "debugger":
        # For debugger mode, only harness_path is required (already enforced)
        pass

    return args

<<<<<<< HEAD

def main():
    global project_container

    # -----------------
    # Parse arguments
    # -----------------
    args = get_parser()
    init_logging(Path(args.target_function_name).name)
    logger = setup_logger(__name__)
    # Initialize Model API key
    openai_api_key = os.getenv("OPENAI_API_KEY")
    if not openai_api_key:
        raise EnvironmentError("No OpenAI API key found")

    # Initialize Docker execution environment
    container_name = f"autoup_{uuid.uuid4().hex[:8]}"
    project_container = ProjectContainer(
        "tools.Dockerfile", host_dir=args.root_dir, container_name=container_name)
    try:
        project_container.initialize()
    except Exception as e:
        logger.error(f"Error initializing Project container: {e}")
        sys.exit(1)
=======
def process_mode(args, project_container: ProjectContainer, openai_api_key: str):
>>>>>>> c8c23421

    # -----------------autoup_project_container
    # Harness mode
    # -----------------
    if args.mode == "harness":
        logger.info(
            f"Running in harness mode with args: {args.target_function_name}, {args.root_dir}, {args.harness_path}, {args.target_file_path}"
        )

        harness_dir = Path(args.harness_path)
        harness_dir.mkdir(parents=True, exist_ok=True)

        # Generate harness
        harness_generator = InitialHarnessGenerator(
            root_dir=args.root_dir,
            harness_dir=args.harness_path,
            target_func=args.target_function_name,
            target_file_path=args.target_file_path,
            project_container=project_container
        )
        success = harness_generator.generate_harness()
        if not success:
            logger.error(
                "Error: Harness generation failed. Aborting makefile generation.")
            sys.exit(1)

        # Generate Makefile
        makefile_generator = LLMMakefileGenerator(
            root_dir=args.root_dir,
            harness_dir=args.harness_path,
            target_func=args.target_function_name,
            target_file_path=args.target_file_path,
            project_container=project_container
        )
        makefile_generator.generate_makefile()

    elif args.mode == "debugger":
<<<<<<< HEAD
        logger.info("Running in debugger mode.")
        logger.info("Harness path: %s", args.harness_path)
        logger.info("Root directory: %s", args.root_dir)
        logger.info("Target function name: %s", args.target_function_name)
        try:
            proof_writer = ProofDebugger(
                harness_path=args.harness_path,
                root_dir=args.root_dir,
                target_function_name=args.target_function_name,
                project_container=project_container
            )
            harness_report = proof_writer.generate()
            proof_writer.generate_report()
            logger.info("Harness report: %s\n", harness_report)
        except Exception as e:
            logger.error("Error in Proof debugger")
            logger.error(e)
=======
        pass

    elif args.mode == "coverage":
        logger.info(f"Running in coverage debugger mode with arg: {args.harness_path}")
        coverage_debugger = CoverageDebugger(
            root_dir=args.root_dir,
            harness_dir=args.harness_path,
            target_func=args.target_function_name,
            target_file_path=args.target_file_path,
            project_container=project_container
        )
        coverage_debugger.debug_coverage()

def main():

    global project_container
    
    # -----------------
    # Parse arguments
    # -----------------
    args = get_parser()

    # Initialize Model API key
    openai_api_key = os.getenv("OPENAI_API_KEY")
    if not openai_api_key:
        raise EnvironmentError("No OpenAI API key found")

    # Initialize Docker execution environment
    container_name = f"autoup_{uuid.uuid4().hex[:8]}"  # 8-character random string
    project_container = ProjectContainer(dockerfile_path="tools.Dockerfile", host_dir=args.root_dir, container_name=container_name)
    try:
        project_container.initialize()
    except Exception as e:
        logger.error(f"Error initializing Project container: {e}")
        return

    process_mode(args, project_container, openai_api_key)

>>>>>>> c8c23421
    project_container.terminate()


if __name__ == "__main__":
    try:
        main()
    except Exception as e:
        logger.error(f"Error occurred while running main: {e}")
        cleanup(None, None)
        raise e<|MERGE_RESOLUTION|>--- conflicted
+++ resolved
@@ -2,12 +2,9 @@
 import sys
 import argparse
 import os
-<<<<<<< HEAD
 import json
 import uuid
-=======
 import time
->>>>>>> c8c23421
 from pathlib import Path
 from typing import Optional
 import uuid
@@ -15,6 +12,7 @@
 from coverage_debugger.coverage_debugger import CoverageDebugger
 from makefile.gen_makefile import LLMMakefileGenerator
 from initial_harness_generator.gen_harness import InitialHarnessGenerator
+from debugger.debugger import ProofDebugger
 from logger import init_logging, setup_logger
 
 from commons.utils import Status
@@ -86,35 +84,8 @@
 
     return args
 
-<<<<<<< HEAD
-
-def main():
-    global project_container
-
-    # -----------------
-    # Parse arguments
-    # -----------------
-    args = get_parser()
-    init_logging(Path(args.target_function_name).name)
+def process_mode(args, project_container: ProjectContainer, openai_api_key: str):
     logger = setup_logger(__name__)
-    # Initialize Model API key
-    openai_api_key = os.getenv("OPENAI_API_KEY")
-    if not openai_api_key:
-        raise EnvironmentError("No OpenAI API key found")
-
-    # Initialize Docker execution environment
-    container_name = f"autoup_{uuid.uuid4().hex[:8]}"
-    project_container = ProjectContainer(
-        "tools.Dockerfile", host_dir=args.root_dir, container_name=container_name)
-    try:
-        project_container.initialize()
-    except Exception as e:
-        logger.error(f"Error initializing Project container: {e}")
-        sys.exit(1)
-=======
-def process_mode(args, project_container: ProjectContainer, openai_api_key: str):
->>>>>>> c8c23421
-
     # -----------------autoup_project_container
     # Harness mode
     # -----------------
@@ -151,7 +122,6 @@
         makefile_generator.generate_makefile()
 
     elif args.mode == "debugger":
-<<<<<<< HEAD
         logger.info("Running in debugger mode.")
         logger.info("Harness path: %s", args.harness_path)
         logger.info("Root directory: %s", args.root_dir)
@@ -169,8 +139,6 @@
         except Exception as e:
             logger.error("Error in Proof debugger")
             logger.error(e)
-=======
-        pass
 
     elif args.mode == "coverage":
         logger.info(f"Running in coverage debugger mode with arg: {args.harness_path}")
@@ -191,7 +159,8 @@
     # Parse arguments
     # -----------------
     args = get_parser()
-
+    init_logging(Path(args.target_function_name).name)
+    logger = setup_logger(__name__)
     # Initialize Model API key
     openai_api_key = os.getenv("OPENAI_API_KEY")
     if not openai_api_key:
@@ -208,7 +177,6 @@
 
     process_mode(args, project_container, openai_api_key)
 
->>>>>>> c8c23421
     project_container.terminate()
 
 
@@ -216,6 +184,6 @@
     try:
         main()
     except Exception as e:
-        logger.error(f"Error occurred while running main: {e}")
+        # logger.error(f"Error occurred while running main: {e}")
         cleanup(None, None)
         raise e