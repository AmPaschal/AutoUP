import signal
import sys
import argparse
import os
import time
from pathlib import Path
from typing import Optional
from dotenv import load_dotenv
<<<<<<< HEAD
from coverage_debugger.coverage_debugger import CoverageDebugger
from debugger.debugger import LLMProofDebugger
=======
from debugger.debugger import ProofDebugger
>>>>>>> b07b0f18
from makefile.gen_makefile import LLMMakefileGenerator
from initial_harness_generator.gen_harness import InitialHarnessGenerator
from logger import init_logging, setup_logger

from commons.utils import Status
from commons.docker_tool import ProjectContainer
load_dotenv()
init_logging()
logger = setup_logger(__name__)

project_container: Optional[ProjectContainer] = None

project_container: Optional[ProjectContainer] = None


def cleanup(signum, frame):
    print("Caught signal, cleaning up container...")
    if project_container:
        project_container.terminate()
    sys.exit(1)

signal.signal(signal.SIGINT, cleanup)   # Ctrl+C
signal.signal(signal.SIGTERM, cleanup)  # `kill` command

def get_parser():
    parser = argparse.ArgumentParser(
        description="Tool for harness generation and proof debugging using DockerExecutor."
    )

    parser.add_argument(
        "mode",
        choices=["harness", "debugger", "coverage"],
        help="Execution mode: 'harness' to generate harness/makefile, 'debugger' to run proof debugger, or 'coverage' to run coverage debugger."
    )

    parser.add_argument(
        "--target_function_name",
        help="Target function name (required for harness mode)."
    )
    parser.add_argument(
        "--root_dir",
        help="Root directory of the project.",
        required=True
    )
    parser.add_argument(
        "--harness_path",
        required=True,
        help="Path to the harness directory."
    )
    parser.add_argument(
        "--target_file_path",
        help="Path to target function source file (required for harness mode)."
    )

    args = parser.parse_args()

    # ---- Validate mode-specific required arguments ----
    if args.mode == "harness":
        missing = [
            arg for arg in
            ["target_function_name", "root_dir", "target_file_path"]
            if getattr(args, arg) is None
        ]
        if missing:
            parser.error(
                f"'harness' mode requires the following arguments: {', '.join('--' + m for m in missing)}"
            )

    elif args.mode == "debugger":
        # For debugger mode, only harness_path is required (already enforced)
        pass

    return args

<<<<<<< HEAD
def process_mode(args, project_container: ProjectContainer, openai_api_key: str):
=======

def main():
    global project_container

    # -----------------
    # Parse arguments
    # -----------------
    args = get_parser()

    # Initialize Model API key
    openai_api_key = os.getenv("OPENAI_API_KEY")
    if not openai_api_key:
        raise EnvironmentError("No OpenAI API key found")

    # Initialize Docker execution environment
    project_container = ProjectContainer(
        "tools.Dockerfile", host_dir=args.root_dir, container_name=f"autoup_{int(time.time())}")
    try:
        project_container.initialize()
    except Exception as e:
        logger.error(f"Error initializing Project container: {e}")
        sys.exit(1)
>>>>>>> b07b0f18

    # -----------------autoup_project_container
    # Harness mode
    # -----------------
    if args.mode == "harness":
<<<<<<< HEAD
        logging.info(
            f"Running in harness mode with args: {args.target_function_name}, {args.root_dir}, {args.harness_path}, {args.target_file_path}"
=======
        logger.info(
            f"Running in harness mode with args: {args.target_function_name}, {args.root_dir}, {args.harness_path}, {args.target_func_path}"
>>>>>>> b07b0f18
        )

        harness_dir = Path(args.harness_path)
        harness_dir.mkdir(parents=True, exist_ok=True)

        # Generate harness
        harness_generator = InitialHarnessGenerator(
            root_dir=args.root_dir,
            harness_dir=args.harness_path,
            target_func=args.target_function_name,
            target_file_path=args.target_file_path,
            project_container=project_container
        )
        success = harness_generator.generate_harness()
        if not success:
            logger.error(
                "Error: Harness generation failed. Aborting makefile generation.")
            sys.exit(1)

        # Generate Makefile
        makefile_generator = LLMMakefileGenerator(
            root_dir=args.root_dir,
            harness_dir=args.harness_path,
            target_func=args.target_function_name,
            target_file_path=args.target_file_path,
            project_container=project_container
        )
        makefile_generator.generate_makefile()

    elif args.mode == "debugger":
<<<<<<< HEAD
        logging.info(f"Running in debugger mode with arg: {args.harness_path}")
        proof_writer = LLMProofDebugger(openai_api_key, args.harness_path, test_mode=True)
        harness_report = proof_writer.iterate_proof(max_attempts=3)
        logging.info(f"Harness report:\n{harness_report}")

    elif args.mode == "coverage":
        logging.info(f"Running in coverage debugger mode with arg: {args.harness_path}")
        coverage_debugger = CoverageDebugger(
            root_dir=args.root_dir,
            harness_dir=args.harness_path,
            target_func=args.target_function_name,
            target_file_path=args.target_file_path,
            project_container=project_container
        )
        coverage_debugger.debug_coverage()

def main():
    

    # -----------------
    # Parse arguments
    # -----------------
    args = get_parser()

    # Initialize Model API key
    openai_api_key = os.getenv("OPENAI_API_KEY")
    if not openai_api_key:
        raise EnvironmentError("No OpenAI API key found")

    # Initialize Docker execution environment
    project_container = ProjectContainer("tools.Dockerfile", host_dir=args.root_dir, container_name="autoup_project_container2")
    try:
        project_container.initialize()
    except Exception as e:
        logging.error(f"Error initializing Project container: {e}")
        sys.exit(1)

    try:
        process_mode(args, project_container, openai_api_key)
    except Exception as e:
        logging.error(f"Error occurred while processing mode: {e}")
        sys.exit(1)

=======
        logger.info("Running in debugger mode.")
        # logger.info("Harness path: %s", args.harness_path)
        # logger.info("Root directory: %s", args.root_dir)
        # logger.info("Target function name: %s", args.target_function_name)
        # proof_writer = ProofDebugger(
        #     harness_path=args.harness_path,
        #     root_dir=args.root_dir,
        #     target_function_name=args.target_function_name,
        #     project_container=project_container
        # )
        # harness_report = proof_writer.generate()
        # logger.info("Harness report: %s\n", harness_report)
>>>>>>> b07b0f18
    project_container.terminate()


if __name__ == "__main__":
    try:
        main()
    except Exception as e:
        cleanup(None, None)
        raise e
    # cleanup(None, None)
    # main()<|MERGE_RESOLUTION|>--- conflicted
+++ resolved
@@ -6,12 +6,7 @@
 from pathlib import Path
 from typing import Optional
 from dotenv import load_dotenv
-<<<<<<< HEAD
 from coverage_debugger.coverage_debugger import CoverageDebugger
-from debugger.debugger import LLMProofDebugger
-=======
-from debugger.debugger import ProofDebugger
->>>>>>> b07b0f18
 from makefile.gen_makefile import LLMMakefileGenerator
 from initial_harness_generator.gen_harness import InitialHarnessGenerator
 from logger import init_logging, setup_logger
@@ -86,44 +81,14 @@
 
     return args
 
-<<<<<<< HEAD
 def process_mode(args, project_container: ProjectContainer, openai_api_key: str):
-=======
-
-def main():
-    global project_container
-
-    # -----------------
-    # Parse arguments
-    # -----------------
-    args = get_parser()
-
-    # Initialize Model API key
-    openai_api_key = os.getenv("OPENAI_API_KEY")
-    if not openai_api_key:
-        raise EnvironmentError("No OpenAI API key found")
-
-    # Initialize Docker execution environment
-    project_container = ProjectContainer(
-        "tools.Dockerfile", host_dir=args.root_dir, container_name=f"autoup_{int(time.time())}")
-    try:
-        project_container.initialize()
-    except Exception as e:
-        logger.error(f"Error initializing Project container: {e}")
-        sys.exit(1)
->>>>>>> b07b0f18
 
     # -----------------autoup_project_container
     # Harness mode
     # -----------------
     if args.mode == "harness":
-<<<<<<< HEAD
-        logging.info(
-            f"Running in harness mode with args: {args.target_function_name}, {args.root_dir}, {args.harness_path}, {args.target_file_path}"
-=======
         logger.info(
             f"Running in harness mode with args: {args.target_function_name}, {args.root_dir}, {args.harness_path}, {args.target_func_path}"
->>>>>>> b07b0f18
         )
 
         harness_dir = Path(args.harness_path)
@@ -154,14 +119,10 @@
         makefile_generator.generate_makefile()
 
     elif args.mode == "debugger":
-<<<<<<< HEAD
-        logging.info(f"Running in debugger mode with arg: {args.harness_path}")
-        proof_writer = LLMProofDebugger(openai_api_key, args.harness_path, test_mode=True)
-        harness_report = proof_writer.iterate_proof(max_attempts=3)
-        logging.info(f"Harness report:\n{harness_report}")
+        pass
 
     elif args.mode == "coverage":
-        logging.info(f"Running in coverage debugger mode with arg: {args.harness_path}")
+        logger.info(f"Running in coverage debugger mode with arg: {args.harness_path}")
         coverage_debugger = CoverageDebugger(
             root_dir=args.root_dir,
             harness_dir=args.harness_path,
@@ -172,8 +133,9 @@
         coverage_debugger.debug_coverage()
 
 def main():
+
+    global project_container
     
-
     # -----------------
     # Parse arguments
     # -----------------
@@ -189,29 +151,11 @@
     try:
         project_container.initialize()
     except Exception as e:
-        logging.error(f"Error initializing Project container: {e}")
-        sys.exit(1)
+        logger.error(f"Error initializing Project container: {e}")
+        return
 
-    try:
-        process_mode(args, project_container, openai_api_key)
-    except Exception as e:
-        logging.error(f"Error occurred while processing mode: {e}")
-        sys.exit(1)
+    process_mode(args, project_container, openai_api_key)
 
-=======
-        logger.info("Running in debugger mode.")
-        # logger.info("Harness path: %s", args.harness_path)
-        # logger.info("Root directory: %s", args.root_dir)
-        # logger.info("Target function name: %s", args.target_function_name)
-        # proof_writer = ProofDebugger(
-        #     harness_path=args.harness_path,
-        #     root_dir=args.root_dir,
-        #     target_function_name=args.target_function_name,
-        #     project_container=project_container
-        # )
-        # harness_report = proof_writer.generate()
-        # logger.info("Harness report: %s\n", harness_report)
->>>>>>> b07b0f18
     project_container.terminate()
 
 
@@ -219,7 +163,6 @@
     try:
         main()
     except Exception as e:
+        logger.error(f"Error occurred while running main: {e}")
         cleanup(None, None)
-        raise e
-    # cleanup(None, None)
-    # main()+        raise e