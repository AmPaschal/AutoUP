
import json
import os
import re
import shutil
from time import time

from anyio import Path
from agent import AIAgent
from commons.models import GPT, Generable
from makefile.output_models import HarnessResponse
from logger import setup_logger
from commons.utils import Status

logger = setup_logger(__name__)

class StubGenerator(AIAgent, Generable):

    def __init__(self, args, project_container):
        super().__init__(
<<<<<<< HEAD
            "MakefileGenerator",
            args,
            project_container=project_container
=======
            "StubGenerator",
            project_container=project_container,
            metrics_file=metrics_file
>>>>>>> 98adde01
        )
        self._max_attempts = 5

    def extract_function_signature(self, file_path: str, func_name: str, start_line: int) -> str:
        """
        Extracts the function signature for `func_name` starting at `start_line`
        from the given C/C++ source file.
        
        - It captures multi-line signatures.
        - Stops reading once it encounters the opening '{' or a semicolon (';').
        
        Returns the full signature as a single string (without the body).
        """

        signature_lines = []
        inside_signature = False

        with open(file_path, 'r', encoding='utf-8', errors='ignore') as f:
            lines = f.readlines()

        # Start reading from the specified line (1-based index)
        for i in range(start_line - 1, len(lines)):
            line = lines[i].strip()

            # Start collecting once the function name appears
            if not inside_signature and re.search(rf'\b{re.escape(func_name)}\b', line):
                inside_signature = True

            if inside_signature:
                signature_lines.append(line)

                # Stop if function definition starts or ends
                if '{' in line or ';' in line:
                    break

        # Join and clean up extra whitespace and line breaks
        signature = ' '.join(signature_lines)
        signature = re.sub(r'\s+', ' ', signature)

        # Optionally remove the opening brace if it's there
        signature = signature.split('{')[0].strip()

        return signature

    def prepare_initial_prompt(self, functions_to_stub):
        with open("prompts/gen_stubs_system.prompt", "r") as f:
            system_prompt = f.read()

        with open("prompts/gen_stubs_user.prompt", "r") as f:
            user_prompt = f.read()

        # Prepare list of function signatures to stub
        stubs_list = []

        for func in functions_to_stub:
            stub_info = f"""
            Function Name: {func['name']}
            Signature: {self.extract_function_signature(func['file'], func['name'], func['line'])}
            Source File: {func['file']}
            """
            stubs_list.append(stub_info)

        stubs_text = "\n\n".join(stubs_list)

        # Get the existing harness code
        harness_file_path = os.path.join(self.harness_dir, f'{self.target_function}_harness.c')
        with open(harness_file_path, 'r') as f:
            harness_code = f.read()

        makefile_path = os.path.join(self.harness_dir, 'Makefile')
        with open(makefile_path, 'r') as f:
            makefile_code = f.read()

        user_prompt = user_prompt.replace("{HARNESS_CODE}", harness_code)
        user_prompt = user_prompt.replace("{MAKEFILE_CODE}", makefile_code)
        user_prompt = user_prompt.replace("{STUBS_REQUIRED}", stubs_text)   
        user_prompt = user_prompt.replace("{PROJECT_DIR}", self.root_dir)

        return system_prompt, user_prompt
    
    def save_harness(self, harness_code):
        os.makedirs(self.harness_dir, exist_ok=True)
        harness_file_path = os.path.join(self.harness_dir, f'{self.target_function}_harness.c')
        
        with open(harness_file_path, 'w') as f:
            f.write(harness_code)
        
        logger.info(f'Harness saved to {harness_file_path}')

        return harness_file_path

    def get_reachable_functions(self, reachable_output: str) -> set:
        goto_reachable_lines = reachable_output.splitlines()

        unique_funcs = set()    

        if not goto_reachable_lines:
            logger.error("No reachable functions found in GOTO binary.")
            return unique_funcs

        for line in goto_reachable_lines:
            line = line.strip()
            if "->" in line:
                parts = [p.strip() for p in line.split("->")]
                if len(parts) == 2:
                    caller, callee = parts
                    unique_funcs.add(caller)
                    unique_funcs.add(callee)

        return unique_funcs

    def extract_functions_without_body_and_returning_pointer(self, goto_file: str):
        """
        Extract all functions in a GOTO binary that:
        - do not have a function body (isBodyAvailable == false)
        - have a pointer return type
        Returns a list of dicts: [{ "name": <func_name>, "pointee": <pointee_type> }]
        """

        # 1. Get list of all functions
        goto_functions_result = self.execute_command(
            f"goto-instrument --list-goto-functions {goto_file} --json-ui",
            workdir=self.harness_dir,
            timeout=60
        )
        if goto_functions_result['exit_code'] != 0:
            logger.error("Failed to find functions in GOTO binary.")
            return []
        
        goto_functions = json.loads(goto_functions_result['stdout'])

        if len(goto_functions) != 3 or "functions" not in goto_functions[2]:
            logger.error("Unexpected format of goto functions output.")
            return []
        
        goto_functions_list = goto_functions[2]["functions"]

        logger.info(f"Total functions found in GOTO binary: {len(goto_functions_list)}")

        # 2. Get all functions without bodies
        no_body_funcs = {
            func.get('name', '') for func in goto_functions_list
            if not func.get("isBodyAvailable", True) and not func.get("isInternal", True)
        }

        if not no_body_funcs:
            logger.info("No functions without bodies found.")
            return []

        logger.info(f"Number of functions without bodies: {len(no_body_funcs)}")

        # 3. Get symbol table with type info
        goto_symbols_result = self.execute_command(
            f"goto-instrument --show-symbol-table {goto_file} --json-ui",
            workdir=self.harness_dir,
            timeout=60
        )
        if goto_symbols_result['exit_code'] != 0:
            logger.error("Failed to get symbol table from GOTO binary.")
            return []
        
        goto_symbols = json.loads(goto_symbols_result['stdout'])

        if len(goto_symbols) != 3 or "symbolTable" not in goto_symbols[2]:
            logger.error("Unexpected format of goto symbols output.")
            return []

        goto_symbols_dict = goto_symbols[2]["symbolTable"]

        # 4. Get reachable functions from the GOTO binary
        goto_reachable_result = self.execute_command(
            f"goto-instrument --reachable-call-graph {goto_file}",
            workdir=self.harness_dir,
            timeout=60
        )
        if goto_reachable_result['exit_code'] != 0:
            logger.error("Failed to get reachable call graph functions from GOTO binary.")
            return []

        reachable_functions = self.get_reachable_functions(goto_reachable_result['stdout'])

        # 5. Filter undefined but reachable functions that return a pointer
        result = []
        for func_name in no_body_funcs:
            if func_name not in reachable_functions:
                # Skip functions that are not in the call graph
                continue
            func_symbol = goto_symbols_dict.get(func_name)
            if not func_symbol:
                logger.warning(f"Function symbol not found: {func_name}")
                continue

            func_type = func_symbol.get("type", {})
            ret_type = func_type.get("namedSub", {}).get("return_type", {})

            if ret_type.get("id") == "pointer":
                file_rel_path = func_symbol.get("location", {}).get("namedSub", {}).get("file", {}).get("id", "")
                base_path = func_symbol.get("location", {}).get("namedSub", {}).get("working_directory", {}).get("id", "")
                file_abs_path = os.path.normpath(os.path.join(base_path, file_rel_path))
                signature_line_str = func_symbol.get("location", {}).get("namedSub", {}).get("line", {}).get("id", "")
                line_number = int(signature_line_str) if signature_line_str.isdigit() else 0
                result.append({
                    "name": func_name,
                    "file": file_abs_path,
                    "line": line_number,
                })

        logger.info(f"Number of functions without bodies and returning pointers: {len(result)}")

        return result
    
    def backup_harness(self):
        """
        Create an unmodified copy of the harness file that we can restore,
        but only if the harness file exists.
        """
        harness_file_path = os.path.join(self.harness_dir, f'{self.target_function}_harness.c')
        if not os.path.exists(harness_file_path):
            return None
        backup_path = os.path.join(self.harness_dir, f'{self.target_function}_harness.c.backup')
        shutil.copy(harness_file_path, backup_path)
        return backup_path

    def restore_backup(self, backup_path):
        if not os.path.exists(backup_path):
            logger.info(f"Backup file {backup_path} does not exist. Cannot restore harness.")
            return
        
        harness_file_path = os.path.join(self.harness_dir, f'{self.target_function}_harness.c')

        # If harness was generated, back it up with the timestamp
        if os.path.exists(harness_file_path):
            timestamp = int(time())
            generated_backup_path = os.path.join(self.harness_dir, f'{self.target_function}_harness.c.{timestamp}.backup')
            shutil.copy(harness_file_path, generated_backup_path)
            logger.info(f"Backed up generated harness to {generated_backup_path}")

        shutil.copy(backup_path, harness_file_path)
        logger.info(f"Restored harness from {backup_path} to {harness_file_path}")
        os.remove(backup_path)

    def run_make(self, compile_only: bool = True) -> dict:
        make_cmd = "make compile -j4" if compile_only else "make -j4"
        make_results = self.execute_command(make_cmd, workdir=self.harness_dir, timeout=600)
        logger.info('Stdout:\n' + make_results.get('stdout', ''))
        logger.info('Stderr:\n' + make_results.get('stderr', ''))
        return make_results

    def generate(self) -> bool:

        self.run_make(compile_only=True)

        # 1. Get functions to stub
        goto_file = os.path.join(self.harness_dir, "build", f"{self.target_function}.goto")
        if not os.path.exists(goto_file):
            logger.error(f"GOTO file not found: {goto_file}")
            self.log_agent_result({"stubs_generated": None})
            return False
        
        functions_to_stub = self.extract_functions_without_body_and_returning_pointer(goto_file)

        if not functions_to_stub:
            logger.info("No functions found!")
            self.log_agent_result({"stubs_generated": 0})
            return True

        system_prompt, user_prompt = self.prepare_initial_prompt(functions_to_stub)
        tools = self.get_tools()
        attempts = 0

        backup_path = self.backup_harness()

        logger.info(f'System Prompt:\n{system_prompt}')

        conversation = []

        stubs_generated = len(functions_to_stub)
        while user_prompt and attempts < self._max_attempts:
            logger.info(f'User Prompt:\n{user_prompt}')

            # First, generate stubs using the LLM
            llm_response, _ = self.llm.chat_llm(system_prompt, 
                                                           user_prompt, 
                                                           HarnessResponse, 
                                                           llm_tools=tools, 
                                                           call_function=self.handle_tool_calls, 
                                                           conversation_history=conversation)

            if not llm_response:
                user_prompt = "The LLM did not return a valid response. Please try again and provide response in the correct format.\n" 
                attempts += 1
                continue

            logger.info(f'LLM Response:\n{json.dumps(llm_response.to_dict(), indent=2)}')

            self.save_harness(llm_response.harness_code)

            # Now, try to build the harness using make
            make_results = self.run_make(compile_only=False)
            
            status_code = make_results.get('status', Status.ERROR)

            if status_code == Status.SUCCESS and make_results.get('exit_code', -1) == 0:
                logger.info("Generated harness builds succeeded.")

                if backup_path:
                    # Remove backup as harness is successfully generated
                    os.remove(backup_path)
                self.log_agent_result({"stubs_generated": stubs_generated})
                return True
            elif status_code == Status.FAILURE:
                logger.info("Make command failed; reprompting LLM with make results.")

                user_prompt = f"""
                The previously generated harness did not compile successfully. 
                Here are the results from the make command:

                Exit Code: {make_results.get('exit_code', -1)}
                Stdout: {make_results.get('stdout', '')}
                Stderr: {make_results.get('stderr', '')}

                Please analyze the errors and generate an updated harness that addresses these issues.
                """

                attempts += 1
            else:
                logger.error("Make command failed to run.")
                break

        
        logger.error("Failed to generate compilable harness after maximum attempts.")

        if backup_path:
            # Restore original harness
            self.restore_backup(backup_path)
        self.log_agent_result({"stubs_generated": None})
        return False
        
        <|MERGE_RESOLUTION|>--- conflicted
+++ resolved
@@ -4,6 +4,7 @@
 import re
 import shutil
 from time import time
+import uuid
 
 from anyio import Path
 from agent import AIAgent
@@ -18,15 +19,9 @@
 
     def __init__(self, args, project_container):
         super().__init__(
-<<<<<<< HEAD
-            "MakefileGenerator",
+            "StubGenerator",
             args,
             project_container=project_container
-=======
-            "StubGenerator",
-            project_container=project_container,
-            metrics_file=metrics_file
->>>>>>> 98adde01
         )
         self._max_attempts = 5
 
@@ -237,36 +232,6 @@
         logger.info(f"Number of functions without bodies and returning pointers: {len(result)}")
 
         return result
-    
-    def backup_harness(self):
-        """
-        Create an unmodified copy of the harness file that we can restore,
-        but only if the harness file exists.
-        """
-        harness_file_path = os.path.join(self.harness_dir, f'{self.target_function}_harness.c')
-        if not os.path.exists(harness_file_path):
-            return None
-        backup_path = os.path.join(self.harness_dir, f'{self.target_function}_harness.c.backup')
-        shutil.copy(harness_file_path, backup_path)
-        return backup_path
-
-    def restore_backup(self, backup_path):
-        if not os.path.exists(backup_path):
-            logger.info(f"Backup file {backup_path} does not exist. Cannot restore harness.")
-            return
-        
-        harness_file_path = os.path.join(self.harness_dir, f'{self.target_function}_harness.c')
-
-        # If harness was generated, back it up with the timestamp
-        if os.path.exists(harness_file_path):
-            timestamp = int(time())
-            generated_backup_path = os.path.join(self.harness_dir, f'{self.target_function}_harness.c.{timestamp}.backup')
-            shutil.copy(harness_file_path, generated_backup_path)
-            logger.info(f"Backed up generated harness to {generated_backup_path}")
-
-        shutil.copy(backup_path, harness_file_path)
-        logger.info(f"Restored harness from {backup_path} to {harness_file_path}")
-        os.remove(backup_path)
 
     def run_make(self, compile_only: bool = True) -> dict:
         make_cmd = "make compile -j4" if compile_only else "make -j4"
@@ -283,27 +248,29 @@
         goto_file = os.path.join(self.harness_dir, "build", f"{self.target_function}.goto")
         if not os.path.exists(goto_file):
             logger.error(f"GOTO file not found: {goto_file}")
-            self.log_agent_result({"stubs_generated": None})
+            self.log_agent_result({"stubs_to_generate": None})
             return False
         
         functions_to_stub = self.extract_functions_without_body_and_returning_pointer(goto_file)
 
         if not functions_to_stub:
             logger.info("No functions found!")
-            self.log_agent_result({"stubs_generated": 0})
+            self.log_agent_result({"stubs_to_generate": 0})
             return True
 
         system_prompt, user_prompt = self.prepare_initial_prompt(functions_to_stub)
         tools = self.get_tools()
         attempts = 0
 
-        backup_path = self.backup_harness()
+        tag = uuid.uuid4().hex[:4].upper()
+        self.save_harness(tag)
 
         logger.info(f'System Prompt:\n{system_prompt}')
 
         conversation = []
 
-        stubs_generated = len(functions_to_stub)
+        stubs_to_generate = len(functions_to_stub)
+        agent_result = {"stubs_to_generate": stubs_to_generate, "generation_status": False}
         while user_prompt and attempts < self._max_attempts:
             logger.info(f'User Prompt:\n{user_prompt}')
 
@@ -331,12 +298,8 @@
 
             if status_code == Status.SUCCESS and make_results.get('exit_code', -1) == 0:
                 logger.info("Generated harness builds succeeded.")
-
-                if backup_path:
-                    # Remove backup as harness is successfully generated
-                    os.remove(backup_path)
-                self.log_agent_result({"stubs_generated": stubs_generated})
-                return True
+                agent_result["generation_status"] = True
+                break    
             elif status_code == Status.FAILURE:
                 logger.info("Make command failed; reprompting LLM with make results.")
 
@@ -359,10 +322,7 @@
         
         logger.error("Failed to generate compilable harness after maximum attempts.")
 
-        if backup_path:
-            # Restore original harness
-            self.restore_backup(backup_path)
-        self.log_agent_result({"stubs_generated": None})
-        return False
+        self.log_agent_result(agent_result)
+        return agent_result.get("generation_status", False)
         
         